import os
import tempfile

from tools import run

import pytest

# to test locally with an Artifactory instance that already has
# extensions-stg and extensions-prod repos, define these environment variables

#     "CONAN_LOGIN_USERNAME_EXTENSIONS_PROD": "......",
#     "CONAN_PASSWORD_EXTENSIONS_PROD": "......",
#     "CONAN_LOGIN_USERNAME_EXTENSIONS_STG": "......",
#     "CONAN_PASSWORD_EXTENSIONS_STG": "......",
#     "ART_URL": "https://url/artifactory",


@pytest.fixture(autouse=True)
def conan_test():
    old_env = dict(os.environ)
    env_vars = {"CONAN_HOME": tempfile.mkdtemp(suffix='conans')}
    os.environ.update(env_vars)
    current = tempfile.mkdtemp(suffix="conans")
    cwd = os.getcwd()
    os.chdir(current)
    run("conan profile detect")
    run("conan remove '*' -c")

    out = run("conan remote list")

    if "extensions-stg" not in out:
        run(f'conan remote add extensions-stg {os.getenv("ART_URL")}/api/conan/extensions-stg')
<<<<<<< HEAD
    
    if "extensions-prod" not in out:
        run(f'conan remote add extensions-prod {os.getenv("ART_URL")}/api/conan/extensions-prod')
    
=======

    if "extensions-prod" not in out:
        run(f'conan remote add extensions-prod {os.getenv("ART_URL")}/api/conan/extensions-prod')

>>>>>>> 093ef47c
    run(f'conan remote login extensions-stg "{os.getenv("CONAN_LOGIN_USERNAME_EXTENSIONS_STG")}" -p "{os.getenv("CONAN_PASSWORD_EXTENSIONS_STG")}"')
    run(f'conan remote login extensions-prod "{os.getenv("CONAN_LOGIN_USERNAME_EXTENSIONS_PROD")}" -p "{os.getenv("CONAN_PASSWORD_EXTENSIONS_PROD")}"')
    # Install extension commands (this repo)
    repo = os.path.join(os.path.dirname(__file__), "..")
    run(f"conan config install {repo}")

    run("conan remove '*' -c -r extensions-stg")
    run("conan remove '*' -c -r extensions-prod")

    try:
        yield
    finally:
        run("conan remove '*' -c -r extensions-stg")
        run("conan remove '*' -c -r extensions-prod")
        os.chdir(cwd)
        os.environ.clear()
        os.environ.update(old_env)


@pytest.mark.requires_credentials
def test_build_info_create_no_deps():

    build_name = "mybuildinfo"
    build_number = "1"

    # Configure Artifactory server and credentials
    run(f'conan art:server add artifactory {os.getenv("ART_URL")} --user="{os.getenv("CONAN_LOGIN_USERNAME_EXTENSIONS_STG")}" --password="{os.getenv("CONAN_PASSWORD_EXTENSIONS_STG")}"')
    
    # Generate recipe to work with
    run("conan new cmake_lib -d name=mypkg -d version=1.0 --force")

    # Create release pacakges & build info and upload them
    run("conan create . --format json -tf='' -s build_type=Release > create_release.json")
    run("conan upload mypkg/1.0 -c -r extensions-stg")
    run(f'conan art:build-info create create_release.json {build_name}_release {build_number} extensions-stg > {build_name}_release.json')
    run(f'conan art:build-info upload {build_name}_release.json --server artifactory')

    # Create debug packages & build info and upload them
    run("conan create . --format json -tf='' -s build_type=Debug > create_debug.json")
    run("conan upload mypkg/1.0 -c -r extensions-stg")
    run(f'conan art:build-info create create_debug.json {build_name}_debug {build_number} extensions-stg > {build_name}_debug.json')
    run(f'conan art:build-info upload {build_name}_debug.json --url="{os.getenv("ART_URL")}" --user="{os.getenv("CONAN_LOGIN_USERNAME_EXTENSIONS_STG")}" --password="{os.getenv("CONAN_PASSWORD_EXTENSIONS_STG")}"')

    # Aggregate the release and debug build infos into a new one to later do the promotion
    run(f'conan art:build-info append {build_name}_aggregated {build_number} --server artifactory --build-info={build_name}_release,{build_number} --build-info={build_name}_debug,{build_number} > {build_name}_aggregated.json')
    run(f'conan art:build-info upload {build_name}_aggregated.json --url="{os.getenv("ART_URL")}" --user="{os.getenv("CONAN_LOGIN_USERNAME_EXTENSIONS_STG")}" --password="{os.getenv("CONAN_PASSWORD_EXTENSIONS_STG")}"')


    # Check the build infos are uploaded
    out = run(f'conan art:build-info get {build_name}_release {build_number} --server artifactory')
    assert '"name" : "mybuildinfo_release"' in out
    out = run(f'conan art:build-info get {build_name}_debug {build_number} --url="{os.getenv("ART_URL")}" --user="{os.getenv("CONAN_LOGIN_USERNAME_EXTENSIONS_STG")}" --password="{os.getenv("CONAN_PASSWORD_EXTENSIONS_STG")}"')
    assert '"name" : "mybuildinfo_debug"' in out
    out = run(f'conan art:build-info get {build_name}_aggregated {build_number} --server artifactory')
    assert '"name" : "mybuildinfo_aggregated"' in out

    run(f'conan art:build-info promote {build_name}_aggregated {build_number} extensions-stg extensions-prod --url="{os.getenv("ART_URL")}" --user="{os.getenv("CONAN_LOGIN_USERNAME_EXTENSIONS_STG")}" --password="{os.getenv("CONAN_PASSWORD_EXTENSIONS_STG")}"')

    # Clean cache to make sure package comes from artifactory later
    run('conan remove mypkg* -c')

    # we have to remove the package from the source repo because in the Conan promotion we copy
    # Conan promotions must always be copy, and the clean must be handled manually
    # otherwise you can end up deleting recipe artifacts that other packages use
    run('conan remove mypkg* -c -r extensions-stg')

    run('conan list "*#*:*#*" -r extensions-prod')

    run('conan list "*#*:*#*" -r extensions-stg')

    # Check that we can install from the prod repo after the promotion
    run('conan install --requires=mypkg/1.0 -r extensions-prod -s build_type=Release')
    run('conan install --requires=mypkg/1.0 -r extensions-prod -s build_type=Debug')

    # Check that build-infos can be removed from arifactory
    run(f'conan art:build-info delete {build_name}_release --server artifactory --build-number={build_number} --delete-all --delete-artifacts')
    run(f'conan art:build-info delete {build_name}_debug --server artifactory --build-number={build_number} --delete-all --delete-artifacts')
    run(f'conan art:build-info delete {build_name}_aggregated --url="{os.getenv("ART_URL")}" --build-number={build_number} --user="{os.getenv("CONAN_LOGIN_USERNAME_EXTENSIONS_STG")}" --password="{os.getenv("CONAN_PASSWORD_EXTENSIONS_STG")}" --delete-all --delete-artifacts')

    # Finally clean the artifactory repo (Deleting the build infos does not remove pacakges from repos)
    run('conan remove mypkg* -c -r extensions-prod')


@pytest.mark.requires_credentials
def test_build_info_create_deps():
    #         +-------+
    #         | libc  |
    #         +-------+
    #             |
    #      +------+------+ 
    #      |             |
    #  +---+---+     +---+---+
    #  | liba  |     | libb  |
    #  +---+---+     +---+---+
    #      |             |
    #      +-------+-----+
    #              |
    #           +--+--+
    #           |mypkg|
    #           +-----+

    # Make sure artifactory repos are empty before starting the test
    run("conan remove mypkg* -c -r extensions-stg")
    run("conan remove mypkg* -c -r extensions-prod")

    build_name = "mybuildinfo"
    build_number = "1"

    run(f'conan art:server add artifactory {os.getenv("ART_URL")} --user="{os.getenv("CONAN_LOGIN_USERNAME_EXTENSIONS_STG")}" --password="{os.getenv("CONAN_PASSWORD_EXTENSIONS_STG")}"')

    # Create dependency packages and upload them
    run("conan new cmake_lib -d name=libc -d version=1.0 --force")
    run("conan create . -tf='' -s build_type=Release")
    run("conan create . -tf='' -s build_type=Debug")
    run("conan new cmake_lib -d name=liba -d version=1.0 -d requires=libc/1.0 --force")
    run("conan create . -tf='' -s build_type=Release")
    run("conan create . -tf='' -s build_type=Debug")
    run("conan new cmake_lib -d name=libb -d version=1.0 -d requires=libc/1.0 --force")
    run("conan create . -tf='' -s build_type=Release")
    run("conan create . -tf='' -s build_type=Debug")

    run("conan upload '*' -c -r extensions-stg")
    # we want to make sure that metadata from liba, libb and libc comes from Artifactory
    run("conan remove '*' -c")

    # Create the consumer pacakges with their build info and upload them to Artifactory
    run("conan new cmake_lib -d name=mypkg -d version=1.0 -d requires=liba/1.0 -d requires=libb/1.0 --force")

    run("conan create . --format json -tf='' -s build_type=Release --build=missing > create_release.json")
    run("conan upload 'mypkg/1.0' -c -r extensions-stg")
    run(f'conan art:build-info create create_release.json {build_name}_release {build_number} extensions-stg --server artifactory --with-dependencies > {build_name}_release.json')
    run(f'conan art:build-info upload {build_name}_release.json --server artifactory')
    
    run("conan create . --format json -tf='' -s build_type=Debug --build=missing > create_debug.json")
    run("conan upload 'mypkg/1.0' -c -r extensions-stg")
    run(f'conan art:build-info create create_debug.json {build_name}_debug {build_number} extensions-stg --url={os.getenv("ART_URL")} --user="{os.getenv("CONAN_LOGIN_USERNAME_EXTENSIONS_STG")}" --password="{os.getenv("CONAN_PASSWORD_EXTENSIONS_STG")}" --with-dependencies > {build_name}_debug.json')
    run(f'conan art:build-info upload {build_name}_debug.json --url="{os.getenv("ART_URL")}" --user="{os.getenv("CONAN_LOGIN_USERNAME_EXTENSIONS_STG")}" --password="{os.getenv("CONAN_PASSWORD_EXTENSIONS_STG")}"')

    # Aggregate build infos and upload the new one
    run(f'conan art:build-info append {build_name}_aggregated {build_number} --server artifactory --build-info={build_name}_release,{build_number} --build-info={build_name}_debug,{build_number} > {build_name}_aggregated.json')
    run(f'conan art:build-info upload {build_name}_aggregated.json --url="{os.getenv("ART_URL")}" --user="{os.getenv("CONAN_LOGIN_USERNAME_EXTENSIONS_STG")}" --password="{os.getenv("CONAN_PASSWORD_EXTENSIONS_STG")}"')

    # Check all build infos exist
    out = run(f'conan art:build-info get {build_name}_release {build_number} --server artifactory')
    assert '"name" : "mybuildinfo_release"' in out
    out = run(f'conan art:build-info get {build_name}_debug {build_number} --server artifactory')
    assert '"name" : "mybuildinfo_debug"' in out
    out = run(f'conan art:build-info get {build_name}_aggregated {build_number} --url="{os.getenv("ART_URL")}" --user="{os.getenv("CONAN_LOGIN_USERNAME_EXTENSIONS_STG")}" --password="{os.getenv("CONAN_PASSWORD_EXTENSIONS_STG")}"')
    assert '"name" : "mybuildinfo_aggregated"' in out

    # FIXME: commenting this part, promote with --dependencies does not work
    # wait until it's fixed or the new BuildInfo promotion is released

    #run(f'conan art:build-info promote {build_name}_aggregated {build_number} {os.getenv("ART_URL")} extensions-stg extensions-prod --user="{os.getenv("CONAN_LOGIN_USERNAME_EXTENSIONS_STG")}" --password="{os.getenv("CONAN_PASSWORD_EXTENSIONS_STG")}" --dependencies')

    # Try to install the package and pick the dependencies from prod, it should work
    # but apparently some conaninfos are not promoted and fails
    # it could be because those are files that have the same hash 

    # run(f'conan remove liba/1.0 -r=extensions-stg')
    # run(f'conan remove libc/1.0 -r=extensions-stg')
    # run(f'conan remove mypkg/1.0 -r=extensions-stg')
    # run(f'conan remove "*" -c')

    # run(f'conan install --requires=mypkg/1.0')

    # Promotions using Release Bundles do work with depdendencies, but they are not implemented in the testing Artifactory
    # conan art:build-info create-bundle ${build_name}_aggregated.json develop full_bundle 1.0 ${ART_URL} test_key_pair --user=${CONAN_LOGIN_USERNAME_DEVELOP} --password="${CONAN_PASSWORD_DEVELOP}"

    # Remove build-infos to clean artifactory
    run(f'conan art:build-info delete {build_name}_release --build-number={build_number} --server="artifactory" --delete-all --delete-artifacts')
    run(f'conan art:build-info delete {build_name}_debug --build-number={build_number} --url="{os.getenv("ART_URL")}" --user="{os.getenv("CONAN_LOGIN_USERNAME_EXTENSIONS_STG")}" --password="{os.getenv("CONAN_PASSWORD_EXTENSIONS_STG")}" --delete-all --delete-artifacts')
    run(f'conan art:build-info delete {build_name}_aggregated --build-number={build_number} --url="{os.getenv("ART_URL")}" --user="{os.getenv("CONAN_LOGIN_USERNAME_EXTENSIONS_STG")}" --password="{os.getenv("CONAN_PASSWORD_EXTENSIONS_STG")}" --delete-all --delete-artifacts')


@pytest.mark.requires_credentials
def test_fail_if_not_uploaded():
    """
    In order to create the Build Info we need the hashes of the artifacts that are uploaded
    to Artifactory, but those artifacts: conan_source.tgz, conan_package.tgz, etc.
    are only created on the upload process, that's why we need an upload previous to 
    creating the Build Infos. If those artifacts are not in the cache, we raise.
    """

    # Make sure artifactory repos are empty before starting the test
    run("conan remove mypkg* -c -r extensions-stg")
    run("conan remove mypkg* -c -r extensions-prod")

    build_name = "mybuildinfo"
    build_number = "1"

    run("conan new cmake_lib -d name=mypkg -d version=1.0 --force")
    run("conan create . -tf='' -s build_type=Release")


@pytest.mark.requires_credentials
def test_build_info_project():
    """
    Test that build info is correctly manages using a project in Artifactory
    """
    # Make sure artifactory repos are empty before starting the test
    run("conan remove mypkg* -c -r extensions-stg")
    run("conan remove mypkg* -c -r extensions-prod")

    # Configure Artifactory server and credentials
    run(f'conan art:server add artifactory {os.getenv("ART_URL")} --user="{os.getenv("CONAN_LOGIN_USERNAME_EXTENSIONS_STG")}" --password="{os.getenv("CONAN_PASSWORD_EXTENSIONS_STG")}"')

    build_name = "mybuildinfoproject"
    build_number = "1"
    project = "extensions-testing"

    run("conan new cmake_lib -d name=mypkg -d version=1.0 --force")

    run("conan create . --format json -tf='' > create.json")

    run(f'conan art:build-info create create.json {build_name} {build_number} extensions-stg', error=True)
    run("conan upload 'mypkg/1.0' -c -r extensions-stg")
    run(f'conan art:build-info create create.json {build_name} {build_number} extensions-stg --server artifactory --with-dependencies > {build_name}.json')
    run(f'conan art:build-info upload {build_name}.json --server artifactory --project {project}')

    out = run(f'conan art:build-info get {build_name} {build_number} --project {project} --server artifactory')
    assert '"name" : "mybuildinfoproject"' in out
    run(f'conan art:build-info get {build_name} {build_number} --server artifactory', error=True)

    run(f'conan art:build-info append {build_name}_aggregated {build_number} --server artifactory --build-info={build_name},{build_number} --project {project} > {build_name}_aggregated.json')
    run(f'conan art:build-info upload {build_name}_aggregated.json --server artifactory --project {project}')

    run(f'conan art:build-info promote {build_name}_aggregated {build_number} extensions-stg extensions-prod --server artifactory --project {project} --comment "Promoting using build-info in project"')

    run('conan remove mypkg* -c')
    run('conan remove mypkg* -c -r extensions-stg')
    run('conan install --requires=mypkg/1.0 -r extensions-prod')

    run(f'conan art:build-info delete {build_name} --build-number={build_number} --server artifactory --project {project}')
    run(f'conan art:build-info delete {build_name}_aggregated --delete-all --delete-artifacts --server artifactory --project {project}')


@pytest.mark.requires_credentials
def test_server_complete():
    """
    Test server add, list, remove commands
    """

    # Make sure artifactory repos are empty before starting the test
    run("conan remove mypkg* -c -r extensions-stg")
    run("conan remove mypkg* -c -r extensions-prod")

    server_url = os.getenv("ART_URL")
    server_user = os.getenv("CONAN_LOGIN_USERNAME_EXTENSIONS_STG")

    out_add = run(f'conan art:server add server1 {server_url} --user="{server_user}" --password="{os.getenv("CONAN_PASSWORD_EXTENSIONS_STG")}"')

    assert f"Server 'server1' ({server_url}) added successfully" in out_add

    out_list = run('conan art:server list')

    assert "server1:" in out_list
    assert f"url: {server_url}" in out_list
    assert f"user: {server_user}" in out_list
    assert "password: ***" in out_list

    out_remove = run('conan art:server remove server1')

    assert f"Server 'server1' ({server_url}) removed successfully" in out_remove


@pytest.mark.requires_credentials
def test_server_add_error():
    """
    Test server add error when adding a server with same name
    """

    # Make sure artifactory repos are empty before starting the test
    run("conan remove mypkg* -c -r extensions-stg")
    run("conan remove mypkg* -c -r extensions-prod")

    try:
        run("conan art:server remove server1")  # Make sure the server is not configured
    except:
        pass
    server_url = os.getenv("ART_URL")
    server_user = os.getenv("CONAN_LOGIN_USERNAME_EXTENSIONS_STG")

    run(f'conan art:server add server1 {server_url} --user="{server_user}" --password="{os.getenv("CONAN_PASSWORD_EXTENSIONS_STG")}"')
    out_add = run(f'conan art:server add server1 other_url --user="other_user" --password="other_pass"', error=True)

    assert f"Server 'server1' ({server_url}) already exist." in out_add


def test_server_remove_error():
    """
    Test server remove errors when there is no server with the provided name
    """
    out = run("conan art:server remove server1", error=True)

    assert "Server 'server1' does not exist." in out


def test_server_list_empty():
    """
    Test server list output when no servers are configured
    """
    out = run("conan art:server list")

    assert "No servers configured. Use `conan art:server add` command to add one." in out<|MERGE_RESOLUTION|>--- conflicted
+++ resolved
@@ -30,17 +30,10 @@
 
     if "extensions-stg" not in out:
         run(f'conan remote add extensions-stg {os.getenv("ART_URL")}/api/conan/extensions-stg')
-<<<<<<< HEAD
-    
+
     if "extensions-prod" not in out:
         run(f'conan remote add extensions-prod {os.getenv("ART_URL")}/api/conan/extensions-prod')
-    
-=======
-
-    if "extensions-prod" not in out:
-        run(f'conan remote add extensions-prod {os.getenv("ART_URL")}/api/conan/extensions-prod')
-
->>>>>>> 093ef47c
+
     run(f'conan remote login extensions-stg "{os.getenv("CONAN_LOGIN_USERNAME_EXTENSIONS_STG")}" -p "{os.getenv("CONAN_PASSWORD_EXTENSIONS_STG")}"')
     run(f'conan remote login extensions-prod "{os.getenv("CONAN_LOGIN_USERNAME_EXTENSIONS_PROD")}" -p "{os.getenv("CONAN_PASSWORD_EXTENSIONS_PROD")}"')
     # Install extension commands (this repo)
