--- conflicted
+++ resolved
@@ -48,14 +48,9 @@
     subparser.add_argument("reference", help="Conan reference.")
     subparser.add_argument("--server", help="Server name of the Artifactory to get the build info from")
     subparser.add_argument("--url", help="Artifactory url, like: https://<address>/artifactory")
-<<<<<<< HEAD
-    subparser.add_argument("--user", help="user name for the repository")
-    subparser.add_argument("--password", help="password for the user name")
-    subparser.add_argument("--token", help="token for the user name")
-=======
     subparser.add_argument("--user", help="User name for the Artifactory repository.")
     subparser.add_argument("--password", help="Password for the Artifactory repository.")
->>>>>>> 3852dcd9
+    subparser.add_argument("--token", help="Token for the Artifactory server")
     subparser.add_argument("--property", action='append',
                            help='Property to add, like --property="build.name=buildname" --property="build.number=1"')
 
