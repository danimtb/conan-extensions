import datetime
import json
import os
import re
import hashlib
from pathlib import Path

from conan.api.conan_api import ConanAPI
from conan.api.output import cli_out_write, ConanOutput
from conan.cli.command import conan_command, conan_subcommand
from conan.errors import ConanException
from conans.model.recipe_ref import RecipeReference
from conan import conan_version
from conan.tools.scm import Version

from utils import api_request, assert_server_or_url_user_password
from cmd_property import get_properties, set_properties
from cmd_server import get_url_user_password


def get_buildinfo(build_name, build_number, url, user, password):
    request_url = f"{url}/api/build/{build_name}/{build_number}"
    build_info = api_request("get", request_url, user, password)
    return build_info


def _get_remote_path(rrev, package_id=None, prev=None):
    ref = RecipeReference.loads(rrev)
    user = ref.user or "_"
    channel = ref.channel or "_"
    rev_path = f"{user}/{ref.name}/{ref.version}/{channel}/{ref.revision}"
    if not package_id:
        return f"{rev_path}/export"
    else:
        assert prev
        return f"{rev_path}/package/{package_id}/{prev}"


def _get_hashes(file_path):
    buf_size = 65536

    md5 = hashlib.md5()
    sha1 = hashlib.sha1()
    sha256 = hashlib.sha256()

    with open(file_path, 'rb') as f:
        while True:
            data = f.read(buf_size)
            if not data:
                break
            md5.update(data)
            sha1.update(data)
            sha256.update(data)
    return md5.hexdigest(), sha1.hexdigest(), sha256.hexdigest()


def _get_formatted_time():
    now = datetime.datetime.now(datetime.timezone.utc)
    local_tz_offset = now.astimezone().strftime('%z')
    formatted_time = now.strftime('%Y-%m-%dT%H:%M:%S.%f')[:-3] + local_tz_offset

    # Apparently if the timestamp has the Z the BuildInfo is not correctly identified in Artifactory
    # if local_tz_offset == "+0000":
    #    formatted_time = formatted_time[:-5] + "Z"

    # from here: https://github.com/jfrog/build-info-go/blob/9b6f2ec13eedc41ad0f66882e630c2882f90cc76/buildinfo-schema.json#L63
    if not re.match(r'^\d{4}-\d{2}-\d{2}T\d{2}:\d{2}:\d{2}.\d{3}(Z|[+-]\d{4})$', formatted_time):
        raise ValueError("Time format does not match BuildInfo required format.")

    return formatted_time


def _get_requested_by(nodes, node_id, artifact_type):

    node_id = str(node_id)
    root_direct = []
    root_node_id = "1"
    requested_by_ids = []

    for id, node in nodes["1"].get("dependencies").items():
        if node.get("direct") == "True":
            root_direct.append(id)

    if node_id in root_direct:
        requested_by_ids.append([root_node_id])
    else:
        for direct_id in root_direct:
            direct_node = nodes.get(direct_id)
            all_requested_by = []
            if node_id in direct_node.get("dependencies"):
                sublist = list(nodes.get(direct_id).get("dependencies").keys())
                sublist.reverse()
                all_requested_by = sublist + [direct_id, root_node_id]
            if all_requested_by:
                requested_by_ids.append(all_requested_by)

    ret = []
    for nodes_ids in requested_by_ids:
        ref_list = []
        for node_id in nodes_ids:
            node = nodes.get(node_id)
            pkg = f":{node.get('package_id')}#{node.get('prev')}" if artifact_type == "package" else ""
            ref_list.append(f"{node.get('ref')}{pkg}")
        ret.append(ref_list)
    return ret


class _BuildInfo:

    def __init__(self, graph, name, number, repository, with_dependencies=False, 
                 url=None, user=None, password=None):
        self._graph = graph
        self._name = name
        self._number = number
        self._repository = repository
        self._url = url
        self._user = user
        self._password = password
        self._cached_artifact_info = {}
        self._with_dependencies = with_dependencies

    def get_artifacts(self, node, artifact_type, is_dependency=False):
        """
        Function to get artifact information, those artifacts can be added as artifacts of a
        module or as artifacts from dependencies and depending on that the format is
        different. For artifacts of modules they have the keys 'name' and 'path'. If they come
        from a dependency they have an 'id' instead of 'name' and they don't have 'path'.
        """

        assert artifact_type in ["recipe", "package"]

        if artifact_type == "recipe":
            artifacts_names = ["conan_sources.tgz", "conan_export.tgz", "conanfile.py", "conanmanifest.txt"]
            remote_path = _get_remote_path(node.get('ref'))
        else:
            artifacts_names = ["conan_package.tgz", "conaninfo.txt", "conanmanifest.txt"]
            remote_path = _get_remote_path(node.get('ref'), node.get("package_id"), node.get("prev"))

        def _get_local_artifacts():
            local_artifacts = []
            artifacts_folder = node.get("package_folder") if artifact_type == "package" else node.get("recipe_folder")
            dl_folder = Path(artifacts_folder).parents[0] / "d"
            file_list = list(dl_folder.glob("*"))
            if len(file_list) >= 3:
                for file_path in dl_folder.glob("*"):
                    if file_path.is_file():
                        file_name = file_path.name
                        md5, sha1, sha256 = _get_hashes(file_path)
                        artifact_info = {"type": os.path.splitext(file_name)[1].lstrip('.'),
                                         "sha256": sha256,
                                         "sha1": sha1,
                                         "md5": md5}

                        if not is_dependency:
                            artifact_info.update({"name": file_name, "path": f'{self._repository}/{remote_path}/{file_name}'})
                        else:
                            ref = node.get("ref")
                            pkg = f":{node.get('package_id')}#{node.get('prev')}" if artifact_type == "package" else ""
                            artifact_info.update({"id": f"{ref}{pkg} :: {file_name}"})

                        local_artifacts.append(artifact_info)
            return local_artifacts

        def _get_remote_artifacts():
            assert self._url and self._repository, "Missing information in the Conan local cache, " \
                                                   "please provide the --url and --repository arguments " \
                                                   "to retrieve the information from Artifactory."

            remote_artifacts = []

            for artifact in artifacts_names:
                request_url = f"{self._url}/api/storage/{self._repository}/{remote_path}/{artifact}"
                if not self._cached_artifact_info.get(request_url):
                    checksums = None
                    try:
                        response = api_request("get", request_url, self._user, self._password)
                        response_data = json.loads(response)
                        checksums = response_data.get("checksums")
                        self._cached_artifact_info[request_url] = checksums
                    except Exception:
                        pass
                else:
                    checksums = self._cached_artifact_info.get(request_url)

                if checksums:
                    artifact_info = {"type": os.path.splitext(artifact)[1].lstrip('.'),
                                     "sha256": checksums.get("sha256"),
                                     "sha1": checksums.get("sha1"),
                                     "md5": checksums.get("md5")}

                    artifact_path = f'{self._repository}/{remote_path}/{artifact}'
                    if not is_dependency:
                        artifact_info.update({"name": artifact, "path": artifact_path})
                    else:
                        ref = node.get("ref")
                        pkg = f":{node.get('package_id')}#{node.get('prev')}" if artifact_type == "package" else ""
                        artifact_info.update({"id": f"{ref}{pkg} :: {artifact}"})

                    remote_artifacts.append(artifact_info)

            return remote_artifacts

        artifacts = _get_local_artifacts()

        if not artifacts:
            # we don't have the artifacts in the local cache
            # it's possible that the packages came from an install without a build
            # so let's ask Artifactory about the checksums of the packages
            # we can use the Conan API to get the enabled remotes and iterate through them
            # but it may be better to use a specific repo when creating the build info ?
            artifacts = _get_remote_artifacts()

        if not artifacts:
            raise ConanException(f"There are no artifacts for the {node.get('ref')} {artifact_type}. "
                                 "Probably the package was not uploaded before creating the Build Info."
                                 "Please upload the package to the server and try again.")

        # complete the information for the artifacts:

        if is_dependency:
            requested_by = _get_requested_by(self._graph["graph"]["nodes"], node.get("id"), artifact_type)
            for artifact in artifacts:
                artifact.update({"requestedBy": requested_by})

        return artifacts

    def get_modules(self):
        ret = []
        try:
            nodes = self._graph["graph"]["nodes"]
        except KeyError:
            raise ConanException("JSON does not contain graph information")

        for id, node in nodes.items():
            ref = node.get("ref")
            if ref:
                transitive_dependencies = node.get("dependencies").keys() if node.get("dependencies").keys() else []

                # only add the nodes that were marked as built
                if node.get("binary") == "Build":

                    # recipe module
                    module = {
                        "type": "conan",
                        "id": str(ref),
                        "artifacts": self.get_artifacts(node, "recipe")
                    }

                    if self._with_dependencies:
                        all_dependencies = []
                        for require_id in transitive_dependencies:
                            deps_artifacts = self.get_artifacts(nodes.get(require_id), "recipe",
                                                                is_dependency=True)
                            all_dependencies.extend(deps_artifacts)

                        module.update({"dependencies": all_dependencies})

                    ret.append(module)

                    # package module
                    if node.get("package_id") and node.get("prev"):
                        module = {
                            "type": "conan",
                            "id": f'{str(ref)}:{node.get("package_id")}#{node.get("prev")}',
                            "artifacts": self.get_artifacts(node, "package")
                        }
                        # get the dependencies and its artifacts
                        if self._with_dependencies:
                            all_dependencies = []
                            for require_id in transitive_dependencies:
                                deps_artifacts = self.get_artifacts(nodes.get(require_id), "package",
                                                                    is_dependency=True)
                                all_dependencies.extend(deps_artifacts)

                            module.update({"dependencies": all_dependencies})

                        ret.append(module)

        return ret

    def header(self):
        return {"version": "1.0.1",
                "name": self._name,
                "number": self._number,
                "agent": {},
                "started": _get_formatted_time(),
                "buildAgent": {"name": "conan", "version": f"{str(conan_version)}"}}

    def create(self):
        bi = self.header()
        bi.update({"modules": self.get_modules()})
        return json.dumps(bi, indent=4)


def _manifest_from_build_info(build_info, repository, with_dependencies=True):
    manifest = {"files": []}
    for module in build_info.get("modules"):
        for artifact in module.get("artifacts"):
            manifest["files"].append({"path": artifact.get("path"), "checksum": artifact.get("sha256")})
        if with_dependencies:
            for dependency in module.get("dependencies"):
                full_reference = dependency.get("id").split("::")[0].strip()
                filename = dependency.get("id").split("::")[1].strip()
                rrev = full_reference.split(":")[0]
                pkgid = None
                prev = None
                if ":" in full_reference:
                    pkgid = full_reference.split(":")[1].split("#")[0]
                    prev = full_reference.split(":")[1].split("#")[1]
                full_path = repository + "/" + _get_remote_path(rrev, pkgid, prev) + "/" + filename
                if not any(d['path'] == full_path for d in manifest["files"]):
                    manifest["files"].append({"path": full_path, "checksum": dependency.get("sha256")})
    return manifest


def _check_min_required_conan_version(min_ver):
    if conan_version < Version(min_ver):
        raise ConanException("This custom command is only compatible with " \
                             f"Conan versions>={min_ver}. Please update Conan.")


def _add_default_arguments(subparser, is_bi_create=False):
    url_help = "Artifactory url, like: https://<address>/artifactory."
    if is_bi_create:
        url_help += " This may be not necessary if all the information for the Conan artifacts is present in the " \
                    "local cache."
    subparser.add_argument("--server", help="Server name of the Artifactory to get the build info from.")
    subparser.add_argument("--url", help=url_help)
    subparser.add_argument("--user", help="User name for the repository.")
    subparser.add_argument("--password", help="Password for the user name.")
    return subparser


@conan_command(group="Artifactory commands")
def build_info(conan_api: ConanAPI, parser, *args):
    """
    Manages JFrog Build Info (https://www.buildinfo.org/)
    """


@conan_subcommand()
def build_info_create(conan_api: ConanAPI, parser, subparser, *args):
    """
    Creates BuildInfo from a Conan graph json from a conan install or create.
    """
    _add_default_arguments(subparser, is_bi_create=True)

    _check_min_required_conan_version("2.0.6")

    subparser.add_argument("json", help="Conan generated JSON output file.")
    subparser.add_argument("build_name", help="Build name property for BuildInfo.")
    subparser.add_argument("build_number", help="Build number property for BuildInfo.")
    subparser.add_argument("repository", help="Repository to look artifacts for.")

    subparser.add_argument("--with-dependencies", help="Whether to add dependencies information or not. Default: false.",
                           action='store_true', default=False)

    args = parser.parse_args(*args)
    out = ConanOutput("art:build-info")

<<<<<<< HEAD
    url, user, password = get_url_user_password(args)

    with open(args.json, 'r') as f:
        data = json.load(f)

    # remove the 'conanfile' node
    data["graph"]["nodes"].pop("0")
    bi = _BuildInfo(data, args.build_name, args.build_number, args.repository,
                    with_dependencies=args.with_dependencies, url=url, user=user, password=password)
=======
    out.title("Loading JSON data from conan create/install")
    with open(args.json, 'r') as f:
        data = json.load(f)

    out.title("Converting Conan graph JSON into BuildInfo")
    bi = BuildInfo(data, args.build_name, args.build_number, args.repository, 
                   with_dependencies=args.with_dependencies, url=args.url, user=args.user, password=args.password,
                   apikey=args.apikey)
>>>>>>> a0c18219

    out.title("Verifying remote artifacts and generating BuildInfo")
    cli_out_write(bi.create())


@conan_subcommand()
def build_info_upload(conan_api: ConanAPI, parser, subparser, *args):
    """
    Uploads BuildInfo json to repository.
    """
    _add_default_arguments(subparser)

    subparser.add_argument("build_info", help="BuildInfo json file.")
<<<<<<< HEAD
=======
    subparser.add_argument("url", help="Artifactory url, like: https://<address>/artifactory")
    subparser.add_argument("--project", help="Project Key", default=None)
>>>>>>> a0c18219

    args = parser.parse_args(*args)
    assert_server_or_url_user_password(args)

    url, user, password = get_url_user_password(args)

    with open(args.build_info) as f:
        build_info_json = json.load(f)

    # first, set the properties build.name and build.number
    # for the artifacts in the BuildInfo

    build_name = build_info_json.get("name")
    build_number = build_info_json.get("number")

    for module in build_info_json.get('modules'):
        for artifact in module.get('artifacts'):
            artifact_path = artifact.get('path')
            artifact_properties = get_properties(artifact_path, url, user, password)

            artifact_properties.setdefault("build.name", []).append(build_name)
            artifact_properties.setdefault("build.number", []).append(build_number)        

            set_properties(artifact_properties, artifact_path, url, user, password, False)

    out = ConanOutput("art:build-info")

    out.title("Uploading BuildInfo to Artifactory server")
    # now upload the BuildInfo
<<<<<<< HEAD
    request_url = f"{url}/api/build"
    response = api_request("put", request_url, user, password, json_data=json.dumps(build_info_json))
=======
    request_url = f"{args.url}/api/build"
    if args.project is not None:
        request_url = f"{request_url}?project={args.project}"
    response = api_request("put", request_url, args.user, args.password,
                           args.apikey, json_data=json.dumps(build_info_json))
>>>>>>> a0c18219
    cli_out_write(response)


@conan_subcommand()
def build_info_promote(conan_api: ConanAPI, parser, subparser, *args):
    """
    Promote the BuildInfo from the source to the target repository.
    """
    _add_default_arguments(subparser)

    subparser.add_argument("build_name", help="BuildInfo name to promote.")
    subparser.add_argument("build_number", help="BuildInfo number to promote.")
    subparser.add_argument("source_repo", help="Source repo for promotion.")
    subparser.add_argument("target_repo", help="Target repo for promotion.")

    subparser.add_argument("--dependencies", help="Whether to copy the build's dependencies or not. Default: false.",
                           action='store_true', default=False)
    subparser.add_argument("--comment", help="An optional comment describing the reason for promotion. Default: ''")

    args = parser.parse_args(*args)
    assert_server_or_url_user_password(args)

    url, user, password = get_url_user_password(args)

    promotion_json = {
        "sourceRepo": args.source_repo,
        "targetRepo": args.target_repo,
        # Conan's promotions must always be copy, and the clean must be handled manually
        # otherwise you can end up deleting recipe artifacts that other packages use
        "copy": "true",
        "dependencies": "true" if args.dependencies else "false",
        "comment": args.comment
    }

    request_url = f"{url}/api/build/promote/{args.build_name}/{args.build_number}"

    response = api_request("post", request_url, user, password, json_data=json.dumps(promotion_json))

    cli_out_write(response)


@conan_subcommand()
def build_info_get(conan_api: ConanAPI, parser, subparser, *args):
    """
    Get Build Info information.
    """
    _add_default_arguments(subparser)

    subparser.add_argument("build_name", help="BuildInfo name to get.")
    subparser.add_argument("build_number", help="BuildInfo number to get.")

    args = parser.parse_args(*args)

    assert_server_or_url_user_password(args)
    url, user, password = get_url_user_password(args)

    bi_json = get_buildinfo(args.build_name, args.build_number, url, user, password)

    cli_out_write(bi_json)


@conan_subcommand()
def build_info_delete(conan_api: ConanAPI, parser, subparser, *args):
    """
    Removes builds stored in Artifactory. Useful for cleaning up old build info data.
    """
    _add_default_arguments(subparser)

    subparser.add_argument("build_name", help="BuildInfo name to delete.")

    subparser.add_argument("--build-number", help="BuildInfo numbers to promote. You can add " \
                                                  "several build-numbers for the same build-name, like: --build-number=1 --build-number=2.",
                           action='append')
    subparser.add_argument("--delete-artifacts", help="Build artifacts are also removed " \
                                                      "provided they have the corresponding build.name and build.number properties attached to them. " \
                                                      "Default false.",
                           action='store_true', default=False, )
    subparser.add_argument("--delete-all", help="The whole build is removed. Default false.",
                           action='store_true', default=False, )

    args = parser.parse_args(*args)
    assert_server_or_url_user_password(args)

    url, user, password = get_url_user_password(args)

    delete_json = {
        "buildName": args.build_name,
        "buildNumbers": args.build_number,
        "deleteArtifacts": "true" if args.delete_artifacts else "false",
        "deleteAll": "true" if args.delete_all else "false",
    }

    request_url = f"{url}/api/build/delete"

    response = api_request("post", request_url, user, password, json_data=json.dumps(delete_json))

    cli_out_write(response)


@conan_subcommand()
def build_info_append(conan_api: ConanAPI, parser, subparser, *args):
    """
    Append published build to the build info.
    """
    _add_default_arguments(subparser)

    subparser.add_argument("build_name", help="The current build name.")
    subparser.add_argument("build_number", help="The current build number.")

    subparser.add_argument("--build-info", help="Name and number for the Build Info already published in Artifactory. "
                                                "You can add multiple Builds like --build-info=build_name,build_number"
                                                " --build-info=build_name,build_number",
                           action="append")

    args = parser.parse_args(*args)
    assert_server_or_url_user_password(args)

    url, user, password = get_url_user_password(args)

    for build_info in args.build_info:
        if not "," in build_info:
            raise ConanException("Please, provide the build name and number to append in the format: "
                                 "--build-info=build_name,build_number")

    all_modules = []

    for build_info in args.build_info:
        name, number = build_info.split(",")
        bi_json = get_buildinfo(name, number, url, user, password)
        bi_data = json.loads(bi_json)
        build_info = bi_data.get("buildInfo")
        for module in build_info.get("modules"):
            # avoid repeating shared recipe modules between builds
            if not any(d['id'] == module.get('id') for d in all_modules):
                all_modules.append(module)

    bi = _BuildInfo(None, args.build_name, args.build_number, None)
    bi_json = bi.header()
    bi_json.update({"modules": all_modules})
    cli_out_write(json.dumps(bi_json, indent=4))


@conan_subcommand()
def build_info_create_bundle(conan_api: ConanAPI, parser, subparser, *args):
    """
    Creates an Artifactory Release Bundle from the information of the Build Info
    """
    _add_default_arguments(subparser)

    subparser.add_argument("json", help="BuildInfo JSON.")

    subparser.add_argument("repository", help="Repository where artifacts are located.")

    subparser.add_argument("bundle_name", help="The created bundle name.")
    subparser.add_argument("bundle_version", help="The created bundle version.")

    subparser.add_argument("sign_key_name", help="Signing Key name.")

    args = parser.parse_args(*args)
    assert_server_or_url_user_password(args)

    url, user, password = get_url_user_password(args)

    with open(args.json, 'r') as f:
        data = json.load(f)

    manifest = _manifest_from_build_info(data, args.repository, with_dependencies=True)

    bundle_json = {
        "payload": manifest
    }

    request_url = f"{url}/api/release_bundles/from_files/{args.bundle_name}/{args.bundle_version}"

    response = api_request("post", request_url, user, password, json_data=json.dumps(bundle_json),
                           sign_key_name=args.sign_key_name)

    cli_out_write(response)<|MERGE_RESOLUTION|>--- conflicted
+++ resolved
@@ -358,7 +358,6 @@
     args = parser.parse_args(*args)
     out = ConanOutput("art:build-info")
 
-<<<<<<< HEAD
     url, user, password = get_url_user_password(args)
 
     with open(args.json, 'r') as f:
@@ -368,16 +367,6 @@
     data["graph"]["nodes"].pop("0")
     bi = _BuildInfo(data, args.build_name, args.build_number, args.repository,
                     with_dependencies=args.with_dependencies, url=url, user=user, password=password)
-=======
-    out.title("Loading JSON data from conan create/install")
-    with open(args.json, 'r') as f:
-        data = json.load(f)
-
-    out.title("Converting Conan graph JSON into BuildInfo")
-    bi = BuildInfo(data, args.build_name, args.build_number, args.repository, 
-                   with_dependencies=args.with_dependencies, url=args.url, user=args.user, password=args.password,
-                   apikey=args.apikey)
->>>>>>> a0c18219
 
     out.title("Verifying remote artifacts and generating BuildInfo")
     cli_out_write(bi.create())
@@ -391,11 +380,7 @@
     _add_default_arguments(subparser)
 
     subparser.add_argument("build_info", help="BuildInfo json file.")
-<<<<<<< HEAD
-=======
-    subparser.add_argument("url", help="Artifactory url, like: https://<address>/artifactory")
     subparser.add_argument("--project", help="Project Key", default=None)
->>>>>>> a0c18219
 
     args = parser.parse_args(*args)
     assert_server_or_url_user_password(args)
@@ -425,16 +410,10 @@
 
     out.title("Uploading BuildInfo to Artifactory server")
     # now upload the BuildInfo
-<<<<<<< HEAD
     request_url = f"{url}/api/build"
-    response = api_request("put", request_url, user, password, json_data=json.dumps(build_info_json))
-=======
-    request_url = f"{args.url}/api/build"
     if args.project is not None:
         request_url = f"{request_url}?project={args.project}"
-    response = api_request("put", request_url, args.user, args.password,
-                           args.apikey, json_data=json.dumps(build_info_json))
->>>>>>> a0c18219
+    response = api_request("put", request_url, user, password, json_data=json.dumps(build_info_json))
     cli_out_write(response)
 
 
